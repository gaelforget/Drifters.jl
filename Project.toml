name = "IndividualDisplacements"
uuid = "b92f0c32-5b7e-11e9-1d7b-238b2da8b0e6"
authors = ["gaelforget <gforget@mit.edu>"]
version = "0.1.10"

[deps]
CFTime = "179af706-886a-5703-950a-314cd64e0468"
CSV = "336ed68f-0bac-5ca0-87d4-7b16caf5d00b"
DataFrames = "a93c6f00-e57d-5684-b7b6-d8193f3e46c0"
Dates = "ade2ca70-3891-5945-98fb-dc099432e06a"
MAT = "23992714-dd62-5051-b70f-ba57cb901cac"
MeshArrays = "cb8c808f-1acf-59a3-9d2b-6e38d009f683"
NetCDF = "30363a11-5582-574a-97bb-aa9a979735b9"
OrdinaryDiffEq = "1dea7af3-3e70-54e6-95c3-0bf5283fa5ed"
Random = "9a3f8284-a2c9-5f02-9a11-845980a1fd5c"
StatsBase = "2913bbd2-ae8a-5f71-8c99-4fb6c76f3a91"

[compat]
CFTime = "0.1"
CSV = "0.6"
DataFrames = "0.20"
<<<<<<< HEAD
MAT = "0.8"
MeshArrays = "0.2.10"
NetCDF = "0.10"
OrdinaryDiffEq = "5.38"
=======
MAT = "0.7, 0.8"
MeshArrays = "0.2"
OrdinaryDiffEq = "5.29"
>>>>>>> 6e1763f9
StatsBase = "0.32"
julia = "^1.1"<|MERGE_RESOLUTION|>--- conflicted
+++ resolved
@@ -19,15 +19,9 @@
 CFTime = "0.1"
 CSV = "0.6"
 DataFrames = "0.20"
-<<<<<<< HEAD
-MAT = "0.8"
+MAT = "0.7, 0.8"
 MeshArrays = "0.2.10"
 NetCDF = "0.10"
 OrdinaryDiffEq = "5.38"
-=======
-MAT = "0.7, 0.8"
-MeshArrays = "0.2"
-OrdinaryDiffEq = "5.29"
->>>>>>> 6e1763f9
 StatsBase = "0.32"
 julia = "^1.1"