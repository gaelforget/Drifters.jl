--- conflicted
+++ resolved
@@ -28,12 +28,6 @@
     ismissing(id) ? id=collect(1:size(sol,2)) : nothing
     ismissing(𝑇) ? 𝑇=𝑃.𝑇 : nothing
     
-<<<<<<< HEAD
-    nd=length(sol.u[1][1])
-    nt=size(sol,nd)
-
-=======
->>>>>>> 26acd95c
     if isa(sol,EnsembleSolution)
         nd=length(sol.u[1][1])
         np=length(sol)
